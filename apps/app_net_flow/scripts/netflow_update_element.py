"""
定时更新全部的端口流量图表
"""

import os
import sys
from django import setup
from pathlib import Path

# 将项目路径添加到系统搜寻路径当中，查找方式为从当前脚本开始，找到要调用的django项目的路径
sys.path.insert(0, str(Path(__file__).resolve().parent.parent.parent))
sys.path.insert(0, str(Path(__file__).resolve().parent.parent.parent.parent))

os.environ.setdefault('DJANGO_SETTINGS_MODULE', 'cloudverse.settings')
setup()

from apps.app_net_flow.models import ChartModel
from apps.app_net_flow.models import Menu2Chart
from scripts.task_lock import netflow_update_element_lock
from apps.app_net_flow.handlers.easyops import EasyOPS
from django.utils import timezone as dj_timezone
from datetime import timedelta
from apps.app_alert.utils.utils import DateUtils
from apps.app_alert.utils.logger import setup_logger

logger = setup_logger(__name__, __file__)


def update_elements():
    logger.info(f"当前时间：{DateUtils.now()}")
    chart_list = EasyOPS().crawler_easyops_chart_list()
    element_set = set()
    for item in chart_list:
        obj, created = ChartModel.objects.update_or_create(
            device_ip=item.get("device_ip"),
            port_name=item.get("port_name"),
            defaults=item
        )
        element_set.add(f'{item.get("device_ip")}_{item.get("port_name")}')
        logger.info(obj)
        logger.info(created)

    queryset = ChartModel.objects.all()
    for item in queryset:
        ip_port = f'{item.device_ip}_{item.port_name}'
        if ip_port not in element_set:
<<<<<<< HEAD
=======
            menu2chart_queryset = Menu2Chart.objects.filter(chart=item)
            menu2chart_queryset.delete()
>>>>>>> 6a505fdc
            item.delete()


def run_task_use_lock():
    nt = dj_timezone.now()
    ok, exc = netflow_update_element_lock.acquire(expire_time=(nt + timedelta(minutes=1)))  # 先拿锁
    if not ok:  # 未拿到锁退出
        return

    run_desc = 'success'
    try:
        # 成功拿到锁后，各定时任务根据锁的上周期任务执行开始时间 “lock.start_time”判断 当前任务是否需要执行（本周期其他节点可能已经执行过了）
        if (
                not netflow_update_element_lock.start_time
                or (nt - netflow_update_element_lock.start_time) >= timedelta(minutes=1)  # 定时周期
        ):
            netflow_update_element_lock.mark_start_task()  # 更新任务执行信息
            update_elements()
    except Exception as exc:
        run_desc = str(exc)
    finally:
        ok, exc = netflow_update_element_lock.release(run_desc=run_desc)  # 释放锁
        # 锁释放失败，发送通知
        if not ok:
            netflow_update_element_lock.notify_unrelease()


if __name__ == '__main__':
    run_task_use_lock()
    # update_elements()<|MERGE_RESOLUTION|>--- conflicted
+++ resolved
@@ -44,11 +44,8 @@
     for item in queryset:
         ip_port = f'{item.device_ip}_{item.port_name}'
         if ip_port not in element_set:
-<<<<<<< HEAD
-=======
             menu2chart_queryset = Menu2Chart.objects.filter(chart=item)
             menu2chart_queryset.delete()
->>>>>>> 6a505fdc
             item.delete()
 
 
