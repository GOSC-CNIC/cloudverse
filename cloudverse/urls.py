"""gosc URL Configuration

The `urlpatterns` list routes URLs to views. For more information please see:
    https://docs.djangoproject.com/en/2.2/topics/http/urls/
Examples:
Function views
    1. Add an import:  from my_app import views
    2. Add a URL to urlpatterns:  path('', views.home, name='home')
Class-based views
    1. Add an import:  from other_app.views import Home
    2. Add a URL to urlpatterns:  path('', Home.as_view(), name='home')
Including another URLconf
    1. Import the include() function: from django.urls import include, path
    2. Add a URL to urlpatterns:  path('blog/', include('blog.urls'))
"""
# from django.contrib import admin
from django.contrib.auth.decorators import login_required
from django.urls import path, include
from django.conf import settings
from rest_framework import permissions
from drf_yasg.views import get_schema_view
from drf_yasg import openapi
from drf_yasg.generators import OpenAPISchemaGenerator
from baton.autodiscover import admin

from core.aai.signin import AAISignIn
from . import views
from . import admin_site
from . import check


check.check_setting()


class BothHttpAndHttpsSchemaGenerator(OpenAPISchemaGenerator):
    def get_schema(self, request=None, public=False):
        schema = super().get_schema(request, public)
        if not schema.schemes:
            schema.schemes = ["https", "http"]
        else:
            for s in ["https", "http"]:
                if s not in schema.schemes:
                    schema.schemes.append(s)

        return schema


schema_view = get_schema_view(
    openapi.Info(
        title=admin_site.site_header + " API",
        default_version='v1',
    ),
    url=getattr(settings, 'SWAGGER_SCHEMA_URL', None),
    generator_class=BothHttpAndHttpsSchemaGenerator,
    public=True,
    permission_classes=[permissions.AllowAny],
)

urlpatterns = [
    # api url
    path('api/', include('api.urls', namespace='api')),
    path('api/', include('vo.api_urls', namespace='vo-api')),
    path('api/', include('service.api_urls', namespace='service-api')),
    path('api/', include('servers.api_urls', namespace='servers-api')),
    path('api/', include('storage.api_urls', namespace='storage-api')),
    path('api/', include('ticket.api_urls', namespace='ticket-api')),
    path('api/', include('order.api_urls', namespace='order-api')),
    path('api/', include('metering.api_urls', namespace='metering-api')),
    path('api/', include('apps.app_wallet.api_urls', namespace='wallet-api')),
    path('api/report/', include('report.api_urls', namespace='report-api')),
    path('api/monitor/', include('monitor.api_urls', namespace='monitor-api')),
    path('api/netbox/', include('apps.app_netbox.api_urls', namespace='old-netbox-api')),
    path('api/app_netbox/', include('apps.app_netbox.api_urls', namespace='netbox-api')),
    path('api/scan/', include('apps.app_scan.api_urls', namespace='scan-api')),
    path('api/apply/', include('apps.app_apply.api_urls', namespace='apply-api')),
    path('api/app_screenvis/', include('apps.app_screenvis.api_urls', namespace='screenvis-api')),
<<<<<<< HEAD

    # views url
    path('', views.home, name='index'),
    path('home/', views.home, name='home'),
    path('accounts/', include('users.urls', namespace='users')),
    path('servers/', include('servers.urls', namespace='servers')),
    path('service/', include('service.urls', namespace='service')),
=======
    path('api/app_netflow/', include('apps.app_netflow.api_urls', namespace='netflow-api')),
>>>>>>> 2a26b33e
    path('vpn/', include('vpn.urls', namespace='vpn')),
    path('apidocs/', login_required(schema_view.with_ui('swagger', cache_timeout=0)), name='apidocs'),
    path('redoc/', schema_view.with_ui('redoc', cache_timeout=0), name='redoc'),
    path('docs/', include('docs.urls', namespace='docs')),
    path('about/', views.about, name='about'),
    path('report/', include('report.urls', namespace='report')),
    path('auth/callback/aai', AAISignIn.as_view(), name='auth-callback-aai'),
    path('admin/', admin.site.urls),
    path('baton/', include('baton.urls')),
]

if settings.DEBUG:
    import debug_toolbar
    urlpatterns = [
        path('__debug__/', include(debug_toolbar.urls)),
    ] + urlpatterns<|MERGE_RESOLUTION|>--- conflicted
+++ resolved
@@ -74,7 +74,7 @@
     path('api/scan/', include('apps.app_scan.api_urls', namespace='scan-api')),
     path('api/apply/', include('apps.app_apply.api_urls', namespace='apply-api')),
     path('api/app_screenvis/', include('apps.app_screenvis.api_urls', namespace='screenvis-api')),
-<<<<<<< HEAD
+    path('api/app_netflow/', include('apps.app_netflow.api_urls', namespace='netflow-api')),
 
     # views url
     path('', views.home, name='index'),
@@ -82,9 +82,7 @@
     path('accounts/', include('users.urls', namespace='users')),
     path('servers/', include('servers.urls', namespace='servers')),
     path('service/', include('service.urls', namespace='service')),
-=======
-    path('api/app_netflow/', include('apps.app_netflow.api_urls', namespace='netflow-api')),
->>>>>>> 2a26b33e
+
     path('vpn/', include('vpn.urls', namespace='vpn')),
     path('apidocs/', login_required(schema_view.with_ui('swagger', cache_timeout=0)), name='apidocs'),
     path('redoc/', schema_view.with_ui('redoc', cache_timeout=0), name='redoc'),
